#! /usr/bin/env python

"""This module can be used to create JWST-format bad pixel mask reference
files for use in the ``dq_init`` step of the JWST calibration pipeline.

Author
------
     - Bryan Hilbert
 Use
---
     This module can be imported and used as such:
     ::
         from jwst_reffiles.bad_pixel_mask import bad_pixel_mask
         bad_pixel_mask.find_bad_pix(arguments)

         or

         command line call here

Notes
-----
    This algorithm is used to identify types of bad pixels that are
    flagged in the bad pixel mask. This includes the following types:
    DEAD, LOW_QE, OPEN, ADJ_OPEN

    This is based on discussions within the JWST Reference File Generation
    Working Group in February 2019. The goal is to produce an algorithm
    that can be used by all JWST instruments to produce bad pixel mask
    reference files.

    Overview:
    Inputs: A set of flatfield countrate images (NIRCam, NIRISS, NIRSpec)
            A set of dark current exposures i.e. Ramps (MIRI)

    Algorithm:
        0. For MIRI, extract and use only the 10th group from each exposure
        1. Create average image from the set of input images, using sigma-clipping
        2. Create smoothed version of the average image (15x15 smoothing)
        3. Divide average image by smoothed image
        4. Calculate sigma-clipped mean and stdev in normalized image
        5. Find bad pix:
            NIRCam, NIRISS: DEAD+DO_NOT_USE if signal < (mean-N*stdev)
            MIRI: DEAD+DO_NOT_USE if slope = 0 in >90% of the input images
            NIRSPec: DEAD+DO_NOT_USE if signal < 0.05
                     LOW_QE if 0.05 < signal < 0.5 and signal in 4 adjacent pixels
                     are below ADJ_OPEN threshold (1.05)

References
----------
    Working group discussion and algorithm details are presented at:
    https://outerspace.stsci.edu/display/JWSTCC/Algorithm+details%3A+DQ+Init

Dependencies
------------
    - jwst
    - astropy
    - numpy
"""
import argparse
import copy
import numpy as np
import os

from astropy.convolution import convolve, Box2DKernel
from astropy.io import fits, ascii
from astropy.stats import sigma_clip
from jwst.datamodels import dqflags, util, MaskModel, Level1bModel
from jwst.dq_init import DQInitStep


def find_bad_pix(input_files, dead_search=True, low_qe_and_open_search=True, dead_search_type='sigma_rate',
                 sigma_threshold=3, normalization_method='smoothed', smoothing_box_width=15,
<<<<<<< HEAD
                 dead_sigma_threshold=5., dead_zero_signal_fraction=0.9, max_dead_norm_signal=0.05,
                 max_low_qe_norm_signal=0.5, max_open_adj_norm_signal=1.05, manual_flag_file='default',
                 do_not_use=[], output_file=None, author='jwst_reffiles', description='A bad pix mask',
                 pedigree='GROUND', useafter='2019-04-01 00:00:00', history='', quality_check=True):
=======
                 dead_sigma_threshold=5., dead_zero_signal_fraction=0.9, max_dead_norm_signal=None,
                 max_low_qe_norm_signal=0.5, max_open_adj_norm_signal=1.05, do_not_use=[], output_file=None,
                 author='jwst_reffiles', description='A bad pix mask', pedigree='GROUND',
                 useafter='2019-04-01 00:00:00', history='', quality_check=True):
>>>>>>> a7f18c9c
    """MAIN SCRIPT: Given a set of input files, create dead, low QE, and
    open pixel maps

    Parameters
    ----------
    input_files : list
        Fits files to be used in the search for dead/open pixels

    dead_search : bool
        Whether or not to search for DEAD pixels

    low_qe_and_open_search : bool
        Whether or not to search for LOW_QE, OPEN, and ADJ_OPEN pixels

    dead_search_type : str
        Type of search to use when looking for dead pixels. Options are:
        ``sigma_rate``: Using a normalized signal rate image, dead pixels
                        are defined as those with a rate smaller than
                        ``dead_sigma_threshold`` standard deviations below
                        the mean.
        ``absolute_rate``: Using a normalized signal rate image, dead pixels
                           are defined as those with a rate less than
                           ``max_dead_norm_signal``.
        ``zero_signal``: Using a stack of integrations, one group is extracted
                         from each, and a pixel is flagged as dead if it's
                         signal is zero in at least
                         (``dead_zero_signal_fraction`` * 100) percent of the
                         extracted groups.

    sigma_threshold : float
        Number of standard deviations to use when sigma-clipping to
        calculate the mean slope image or the mean across the detector

    normalization_method : str
        Specify how the mean image is normalized prior to searching for
        bad pixels. Options are:
        'smoothed': Mean image will be smoothed using a
                    ``smoothing_box_width`` x ``smoothing_box_width``
                    box kernel. The mean image is then normalized by
                    this smoothed image.
        'none': No normalization is done. Mean slope image is used as is
        'mean': Mean image is normalized by its sigma-clipped mean

    smoothing_box_width : float
        Width in pixels of the box kernel to use to compute the smoothed
        mean image

    dead_sigma_threshold : float
        Number of standard deviations below the mean at which a pixel is
        considered dead.

    dead_zero_signal_fraction : float
        For the case where dead pixels are defined as having zero signal,
        this is the fration of input integrations in which a pixel must
        have zero signal for it to be flagged as dead. (i.e. 0.9 means
        a pixel must have no signal in 90% of the input integrations for
        it to be flagged as dead.)

    max_dead_norm_signal : float
        Maximum normalized signal rate of a pixel that is considered dead

    max_low_qe_norm_signal: float
        The maximum normalized signal a pixel can have and be considered
        low QE.

    max_open_adj_norm_signal : float
        The maximum normalized signal a pixel adjacent to a low QE pixel can have
        in order for the low QE pixel to be reclassified as OPEN

    do_not_use : list
        List of bad pixel types where the DO_NOT_USE flag should also be
        applied (e.g. ['DEAD', 'LOW_QE'])

    output_file : str
        Name of the CRDS-formatted bad pixel reference file to save the final
        bad pixel map into

    author : str
        CRDS-required name of the reference file author, to be placed in the
        referece file header

    description : str
        CRDS-required description of the reference file, to be placed in the
        reference file header

    pedigree : str
        CRDS-required pedigree of the data used to create the reference file

    useafter : str
        CRDS-required date of earliest data with which this referece file
        should be used. (e.g. '2019-04-01 00:00:00')

    quality_check : bool
        If True, the pipeline is run using the output reference file to be
        sure the pipeline doens't crash
    """
    crds_input_checks(author, description, pedigree, useafter)

    # Read in input files
    input_exposures, instrument, detector = read_files(input_files, dead_search_type)
    ydim, xdim = input_exposures.shape[-2:]

    # Create mean and stdev images
    mean_img, stdev_img = mean_stdev_images(input_exposures, sigma=sigma_threshold)

    # Exclude reference pixels
    mean_img = science_pixels(mean_img, instrument)
    stdev_img = science_pixels(stdev_img, instrument)

    # Create smoothed version of mean image
    if normalization_method.lower() == 'smoothed':
        smoothed_image = smooth(mean_img, box_width=smoothing_box_width)
    elif normalization_method.lower() == 'mean':
        img_mean, img_dev = image_stats(mean_img, sigma=3.)
        smoothed_image = np.zeros(mean_img.shape) + img_mean
    elif normalization_method.lower() == 'none':
        smoothed_image = np.ones(mean_img.shape)
    else:
        raise ValueError('Unknown smoothing option: {}.'.format(normalization_method))

    # Normalize
    normalized = mean_img / smoothed_image

    # Save mean file for testing
    mean_file = os.path.join(os.path.split(output_file)[0], 'mean_smoothed_normalized_images.fits')
    mean_img_wref = pad_with_refpix(mean_img, instrument)
    dev_img_wref = pad_with_refpix(stdev_img, instrument)
    smooth_wref = pad_with_refpix(smoothed_image, instrument)
    norm_wref = pad_with_refpix(normalized, instrument)
    h0 = fits.PrimaryHDU(mean_img_wref)
    h1 = fits.ImageHDU(dev_img_wref)
    h2 = fits.ImageHDU(smooth_wref)
    h3 = fits.ImageHDU(norm_wref)
    hdulist = fits.HDUList([h0, h1, h2, h3])
    hdulist.writeto(mean_file, overwrite=True)



    # Sigma-clipped mean and stdev
    norm_mean, norm_dev = image_stats(normalized, sigma=sigma_threshold)

    # Find dead pixels
    if dead_search:
        if dead_search_type == 'zero_signal':
            dead_map = dead_pixels_zero_signal(science_pixels(input_exposures, instrument),
                                               dead_zero_signal_fraction=dead_zero_signal_fraction)
        elif dead_search_type == 'sigma_rate':
            dead_map = dead_pixels_sigma_rate(normalized, norm_mean, norm_dev, sigma=dead_sigma_threshold)
        elif dead_search_type == 'absolute_rate':
            if max_dead_norm_signal is None:
                max_dead_norm_signal = get_max_dead_norm_signal_default(instrument=instrument, 
                                                                        detector=detector,
                                                                        normalization_method=normalization_method.lower())
            dead_map = dead_pixels_absolute_rate(normalized, max_dead_signal=max_dead_norm_signal)
        dead_map = pad_with_refpix(dead_map, instrument)

        # Save dead map for testing
        deadfile = os.path.join(os.path.split(output_file)[0], 'dead_map_{}.fits'.format(dead_search_type))
        h0 = fits.PrimaryHDU(dead_map)
        hlist = fits.HDUList([h0])
        hlist.writeto(deadfile, overwrite=True)

    else:
        dead_map = np.zeros((ydim, xdim))


    # Find low qe and open pixels
    if low_qe_and_open_search:
        lowqe_map, open_map, adjacent_to_open_map = find_open_and_low_qe_pixels(normalized,
                                                                                max_dead_signal=max_dead_norm_signal,
                                                                                max_low_qe=max_low_qe_norm_signal,
                                                                                max_adj_open=max_open_adj_norm_signal)
        lowqe_map = pad_with_refpix(lowqe_map, instrument)
        open_map = pad_with_refpix(open_map, instrument)
        adjacent_to_open_map = pad_with_refpix(adjacent_to_open_map, instrument)
    else:
        lowqe_map = np.zeros((ydim, xdim))
        open_map = np.zeros((ydim, xdim))
        adjacent_to_open_map = np.zeros((ydim, xdim))



    # Save low QE map for testing
    qefile = os.path.join(os.path.split(output_file)[0], 'low_qe_open_adjopen_maps.fits')
    h0 = fits.PrimaryHDU(lowqe_map)
    h1 = fits.ImageHDU(open_map)
    h2 = fits.ImageHDU(adjacent_to_open_map)
    hlist = fits.HDUList([h0, h1, h2])
    hlist.writeto(qefile, overwrite=True)




    # Flag MIRI's bad columns
    #if instrument == 'MIRI':
    #    miri_bad_col_map = miri_bad_columns(dead_map.shape)
    #else:
    #    miri_bad_col_map = np.zeros((ydim, xdim))

    # Create a map showing locations of reference pixels
    reference_pix = reference_pixel_map(dead_map.shape, instrument)

    # Save reference pixels map for testing
    reffile = os.path.join(os.path.split(output_file)[0], 'refpix_map.fits')
    h0 = fits.PrimaryHDU(reference_pix)
    hlist = fits.HDUList([h0])
    hlist.writeto(reffile, overwrite=True)





    # Wrap up all of the individual bad pixel maps into a dictionary
    stack_of_maps = {'DEAD': dead_map, 'LOW_QE': lowqe_map, 'OPEN': open_map,
                     'ADJ_OPEN': adjacent_to_open_map, 'REFERENCE_PIXEL': reference_pix}
    #'UNRELIABLE_SLOPE': miri_bad_col_map}

    # Check that all flag types to be specified DO_NOT_USE are recognized
    # types.
    do_not_use = flag_type_check(do_not_use)

    # Combine the individual maps into a final bad pixel map
    final_map = combine_individual_maps(stack_of_maps, do_not_use)

    # If requested, create a map containing all the manually added flags
    # and add to the final map.
    # If 'default' is input, use the appropriate file from the repo
    if manual_flag_file == 'default':
        manual_flag_file = determine_manual_file(instrument, detector)
        print('Using default manual bad pixel file: {}'.format(manual_flag_file))

    if manual_flag_file != '':
        manual_flag_map = manual_flags(manual_flag_file, dead_map.shape, do_not_use)
        final_map = np.bitwise_or(final_map, manual_flag_map)

    # Save the bad pixel map in DMS format
    if output_file is None:
        output_file = os.path.join(os.getcwd(), '{}_{}_mask.fits'.format(instrument, detector))
    save_final_map(final_map, instrument, detector, input_files, author, description, pedigree, useafter,
                   history, sigma_threshold, smoothing_box_width, dead_sigma_threshold, max_dead_norm_signal,
                   max_low_qe_norm_signal, max_open_adj_norm_signal, do_not_use, output_file)

    # Basic compatibility check: run the pipeline on a dummy file using
    # this reference file. Make sure the pipeline doesn't crash
    if quality_check:
        pipeline_check(output_file, input_files[0])


def combine_individual_maps(bad_maps, do_not_use_flags):
    """Given multiple separate bad pixel maps, combine using bit
    values matching those defined in the JWST calibraiton pipeline

    Parameters
    ----------
    bad_maps : dict
        Dictionary containing the various individual bad pixel maps to be
        combined. Format is (e.g.) {'DEAD': dead_map, 'LOW_QE': low_qe_map}

    Returns
    -------
    final_map : numpy.ndarray
        2D array containing the combined bad pixel map


    """
    # The official bit definitions for bad pixel flavors
    dq_defs = dqflags.pixel

    # Temporary fix to get around pipeline bug (which will be fixed in
    # the next release)
    dq_defs['REFERENCE_PIXEL'] = 128
    dq_defs['RESERVED_4'] = 2147483648

    # Convert each type of bad pixel input to have the proper value,
    # and add to the final map
    do_not_use_map = np.zeros((bad_maps['DEAD'].shape)).astype(np.int)
    use_map = np.zeros((bad_maps['DEAD'].shape)).astype(np.int)
    for pix_type in do_not_use_flags:
        if pix_type in dq_defs.keys():
            if pix_type in bad_maps.keys():
                ind_map = bad_maps[pix_type]
                flagged = ind_map != 0
                value = dq_defs[pix_type]
                do_not_use_map[flagged] += value
        else:
            raise ValueError('Unrecognized bad pixel type in do_not_use_list: {}'.format(pix_type))
    do_not_use_map[do_not_use_map != 0] += dq_defs['DO_NOT_USE']

    for pix_type in bad_maps:
        if pix_type in dq_defs.keys():
            if pix_type not in do_not_use_flags:
                ind_map = bad_maps[pix_type]
                flagged = ind_map != 0
                value = dq_defs[pix_type]
                use_map[flagged] += value
        else:
            raise ValueError('Unrecognized bad pixel type: {}'.format(pix_type))

    final_map = do_not_use_map + use_map
    return final_map


def create_dqdef():
    """Create the DQ definition data needed to populate the final bad pixel
    reference file

    Returns
    -------
    definitions : list
        Bad pixel bit definitions
    """
    definitions = []
    standard_defs = dqflags.pixel
    for bitname in standard_defs:
        bitvalue = standard_defs[bitname]
        if bitvalue != 0:
            bitnumber = np.uint8(np.log(bitvalue)/np.log(2))
        else:
            bitnumber = 0
        newrow = (bitnumber, bitvalue, bitname, '')
        definitions.append(newrow)
    return definitions


def determine_manual_file(inst_name, detector_name):
    """Find the default manual bad pixel file for the given instrument
    and detector

    Parameters
    ----------
    inst_name : str
        Name of JWST instrument

    detector_name : str
        Name of detector

    Returns
    -------
    filename : str
        Full path and filename of the bad pixel file
    """
    basename = '{}_{}_manual_flags.txt'.format(inst_name.lower(), detector_name.lower())
    filename = os.path.join(os.path.split(__file__)[0], basename)
    return filename


def flag_type_check(flags):
    """Check that the flags in the input list are valid JWST bad pixel types

    Parameters
    ----------
    flag : list
        List of flag types (e.g. ['DEAD', 'LOW_QE'])

    Returns
    -------
    flag : list
        Modified list (all flags made uppercase)
    """
    possible_flags = dqflags.pixel
    flags = [entry.upper() for entry in flags]
    for flag in flags:
        if flag not in possible_flags:
            raise ValueError('Unrecognized flag type: {}'.format(flag))
    return flags


def crds_input_checks(author_name, descrip, pedigree, use_after):
    """Perform some basic checks on the input values to be placed in the
    header of the reference file. These check against CRDS requirements

    Parameters
    ----------

    Results
    -------
    """
    if len(descrip) > 65:
        raise ValueError('Description cannot exceed 65 characters.')

    allowed_pedigrees = ['GROUND']
    if pedigree not in allowed_pedigrees:
        raise ValueError('Pedigree must be one of: {}'.format(allowed_pedigrees))


def create_dummy_hdu_list(sigma_threshold, smoothing_width, dead_sigma_threshold, dead_max_rate,
                          low_qe_max_rate, open_adj_max_rate):
    """Create a fits HDU List to contain the "extra" fits header keywords
    that specific to this module and not included in the datamodels. This
    will be used to initialize the datamodel when creating the reference
    file

    Parameters
    ----------
    sigma_threshold : float
        Number of standard deviations to use when sigma-clipping to
        calculate the mean slope image or the mean across the detector

    smoothing_width : float
        Width in pixels of the box kernel to use to compute the smoothed
        mean image

    dead_sigma_threshold : float
        Number of standard deviations below the mean at which a pixel is
        considered dead.

    dead_max_rate : float
        Maximum normalized signal rate of a pixel that is considered dead

    low_qe_max_rate: float
        The maximum normalized signal a pixel can have and be considered
        low QE.

    open_adj_max_rate: float
        The maximum normalized signal a pixel adjacent to a low QE pixel can have
        in order for the low QE pixel to be reclassified as OPEN


    Returns
    -------
    hdu_list : astropy.io.fits.HDUList
        HDU List containing a header with just the extra keywords specific
        to this module
    """
    sig_thresh_keyword = 'BPMSIGMA'
    smooth_keyword = 'BPMSMOTH'
    dead_sigma_keyword = 'BPMDEDSG'
    max_dead_keyword = 'BPMMXDED'
    max_low_qe_keyword = 'BPMMXLQE'
    max_open_adj_keyword = 'BPMMXOAD'
    hdu = fits.PrimaryHDU()
    hdu[0].header[sig_thresh_keyword] = sigma_threshold
    hdu[0].header[smooth_keyword] = smoothing_width
    hdu[0].header[dead_sigma_keyword] = dead_sigma_threshold
    hdu[0].header[max_dead_keyword] = dead_mx_rate
    hdu[0].header[max_low_qe_keyword] = low_qe_max_rate
    hdu[0].header[max_open_adj_keyword] = open_adj_max_rate
    hdu_list = fits.HDUList([hdu])
    return hdu_list


def dead_pixels_sigma_rate(rate_image, mean_rate, stdev_rate, sigma=5.):
    """Create a map of dead pixels given a normalized rate image. In this
    case pixels are flagged as dead if their normalized signal rate is
    less than ``sigma`` standard deviations below the mean

    Parameters
    ----------
    rate_image : numpy.ndarray
        2D normalized rate image

    mean_rate : float
        Sigma-clipped mean value of the ``rate_image``

    stdev_rate : float
        Sigma-clipped standard deviation of the ``rate_image``

    sigma : float
        Number of standard deviations below the mean at which a pixel is
        considered dead.

    Returns
    -------
    dead_pix_map : numpy.ndarray
        2D map showing DEAD pixels. Good pixels have a value of 0.
    """
    dead_pix_map = (rate_image < (mean_rate - sigma * stdev_rate)).astype(np.int)
    return dead_pix_map.astype(np.int)


def dead_pixels_absolute_rate(rate_image, max_dead_signal=0.05):
    """Create a map of dead pixels given a normalized rate image. In this
    case pixels are flagged as dead if their normalized signal rate is
    less than ``max_dead_signal``.

    Parameters
    ----------
    rate_image : numpy.ndarray
        2D normalized rate image

    max_dead_signal : float
        Maximum normalized signal rate of a pixel that is considered dead

    Returns
    -------
    dead_pix_map : numpy.ndarray
        2D map showing DEAD pixels. Good pixels have a value of 0.
    """
    dead_pix_map = (rate_image < max_dead_signal).astype(np.int)
    return dead_pix_map.astype(np.int)


def dead_pixels_zero_signal(groups, dead_zero_signal_fraction=0.9):
    """Create a map of dead pixels given a set of individual groups
    from multiple integrations. In this case pixels are only flagged
    as deas if they have zero signal in more than ``dead_zero_signal_fraction``
    of the input groups.

    Parameters
    ----------
    groups : numpy.ndarray
        3D stack of group images

    dead_zero_signal_fraction : float
        Threshold for the fraction of groups in which a pixel can have
        zero signal and not be considered dead.

    Returns
    -------
    dead_pix_map : numpy.ndarray
        2D map showing DEAD pixels. Good pixels have a value of 0.
    """
    num_groups, ydim, xdim = groups.shape
    zero_signal = (groups == 0.).astype(np.int)
    total_zeros = np.sum(zero_signal, axis=0)
    total_fraction = total_zeros / num_groups
    dead_pix_map = (total_fraction >= dead_zero_signal_fraction).astype(np.int)
    return dead_pix_map.astype(np.int)


def extract_10th_group(hdu_list):
    """Keep only the 10th group from each integration

    Parameters
    ----------
    data : numpy.ndarray
        3D or 4D array of data

    Returns
    -------
    data : numpy.ndarray
        3D array (10th group only)
    """
    filename = hdu_list[0].header['FILENAME']
    dims = hdu_list['SCI'].data.shape
    if len(dims) == 4:
        if dims[1] < 10:
            raise ValueError('Input file {} has fewer than 10 groups.'.format(filename))
        group10 = hdu_list['SCI'].data[:, 9, :, :]
    elif len(dims) == 3:
        if dims[0] < 10:
            raise ValueError('Input file {} has fewer than 10 groups.'.format(filename))
        group10 = np.expand_dims(hdu_list['SCI'].data[9, :, :], axis=0)
    return group10


def find_open_and_low_qe_pixels(rate_image, max_dead_signal=0.05, max_low_qe=0.5, max_adj_open=1.05):
    """Create maps of open (and adjacent to open) and low QE pixels given a
    normalized rate image

    Parameters
    ----------
    rate_image : numpy.ndarray
        2D normalized rate image

    mean_rate : float
        Sigma-clipped mean value of the ``rate_image``

    stdev_rate : float
        Sigma-clipped standard deviation of the ``rate_image``

    max_dead_signal : float
        The maximum normalized signal a pixel can have and be considered dead

    max_low_qe : float
        The maximum normalized signal a pixel can have and be considered
        low QE.

    max_adj_open : float
        The maximum normalized signal a pixel adjacent to a low QE pixel can have
        in order for the low QE pixel to be reclassified as OPEN

    Returns
    -------
    low_qe_map : numpy.ndarray
        2D map showing LOW QE pixels. Good pixels have a value of 0.

    open_pix_map : numpy.ndarray
        2D map showing OPEN pixels. Good pixels have a value of 0.

    adj_pix_map : numpy.ndarray
        2D map showing ADJ_OPEN pixels. Good pixels have a value of 0.
    """
    ydim, xdim = rate_image.shape

    low_qe_map = np.zeros((ydim, xdim)).astype(np.int)
    open_pix_map = np.zeros((ydim, xdim)).astype(np.int)
    adj_pix_map = np.zeros((ydim, xdim)).astype(np.int)
    low_sig_y, low_sig_x = np.where((rate_image >= max_dead_signal) & (rate_image < max_low_qe))

    for x, y in zip(low_sig_x, low_sig_y):
        adj_pix_x, adj_pix_y = get_adjacent_pixels(x, y, xdim, ydim)
        adj_pix = rate_image[adj_pix_y, adj_pix_x]
        adj_check = (adj_pix > max_adj_open)
        if all(adj_check):
            adj_pix_map[y-1:y+2, x-1:x+2] = 1
            adj_pix_map[y, x] = 0
            open_pix_map[y, x] = 1
        else:
            low_qe_map[y, x] = 1
    return low_qe_map, open_pix_map, adj_pix_map


def get_adjacent_pixels(x_val, y_val, x_dim, y_dim):
    """Return coordinates of the pixels immediately adjacent to the input
    pixel coordinate

    Parameters
    ----------
    x_val : int
        x coordinate of central pixel

    y_val : int
        y coordinate of central pixel

    x_dim : int
        Size of the array in the x dimension

    y_dim : int
        Size of the array in the y dimension

    Returns
    -------
    adj_x : numpy.ndarray
        x coordinates of adjacent pixel coordinates

    adj_y : numpy.ndarray
        y coordinates of adjacent pixel coordinates
    """
    if ((x_val > 0) and (x_val < (x_dim-1))):
        if ((y_val > 0) and (y_val < y_dim-1)):
            adj_x = np.array([x_val, x_val+1, x_val, x_val-1])
            adj_y = np.array([y_val+1, y_val, y_val-1, y_val])
        elif y_val == 0:
            adj_x = np.array([x_val, x_val+1, x_val-1])
            adj_y = np.array([y_val+1, y_val, y_val])
        elif y_val == (y_dim-1):
            adj_x = np.array([x_val+1, x_val, x_val-1])
            adj_y = np.array([y_val, y_val-1, y_val])
    elif x_val == 0:
        if ((y_val > 0) and (y_val < y_dim-1)):
            adj_x = np.array([x_val, x_val+1, x_val])
            adj_y = np.array([y_val+1, y_val, y_val-1])
        elif y_val == 0:
            adj_x = np.array([x_val, x_val+1])
            adj_y = np.array([y_val+1, y_val])
        elif y_val == (y_dim-1):
            adj_x = np.array([x_val+1, x_val])
            adj_y = np.array([y_val, y_val-1])
    elif x_val == (x_dim-1):
        if ((y_val > 0) and (y_val < y_dim-1)):
            adj_x = np.array([x_val, x_val, x_val-1])
            adj_y = np.array([y_val+1, y_val-1, y_val])
        elif y_val == 0:
            adj_x = np.array([x_val, x_val-1])
            adj_y = np.array([y_val+1, y_val])
        elif y_val == (y_dim-1):
            adj_x = np.array([x_val, x_val-1])
            adj_y = np.array([y_val-1, y_val])
    return adj_x, adj_y


def get_fastaxis(filename):
    """Get the fastaxis and slowaxis values from the input file

    Parameters
    ----------
    filename : str
        Name of fits file to get values from

    Returns
    -------
    fastaxis : int
        Value of FASTAXIOS keyword

    slowaxis : int
        Value of SLOWAXIS keyword
    """
    with fits.open(filename) as hdu_list:
        try:
            fastaxis = hdu_list[0].header['FASTAXIS']
            slowaxis = hdu_list[0].header['SLOWAXIS']
        except (KeyError, FileNotFoundError) as e:
            print(e)
    return fastaxis, slowaxis


def get_max_dead_norm_signal_default(instrument, detector, normalization_method):
    """
    Finds the default max_dead_norm_signal value to use for the 
    absolute_rate dead pixel search type.

    Parameters
    ----------
    instrument : str
        The name of the instrument
    
    detector : str
        The name of the detector

    normalization_method : str
        Specify how the mean image is normalized prior to searching for
        bad pixels. Options are:
        'smoothed': Mean image will be smoothed using a
                    ``smoothing_box_width`` x ``smoothing_box_width``
                    box kernel. The mean image is then normalized by
                    this smoothed image.
        'none': No normalization is done. Mean slope image is used as is
        'mean': Mean image is normalized by its sigma-clipped mean

    Returns
    -------
    default_value : float
        The default max_dead_norm_signal value
    """
    if (instrument == 'NIRCAM') & (normalization_method == 'none'):
        detectors = ['NRCA1', 'NRCA2', 'NRCA3', 'NRCA4', 'NRCALONG', 
                     'NRCB1', 'NRCB2', 'NRCB3', 'NRCB4', 'NRCBLONG']
        defaults = [25.0, 25.0, 30.0, 30.0, 40.0, 
                    25.0, 25.0, 25.0, 25.0, 50.0]
        default_value = defaults[detectors==detector]
    else:
        default_value = 0.05

    return default_value

def image_stats(image, sigma=3.):
    """Calculate the sigma-clipped mean and standard deviation across the
    given image

    Parameters
    ----------
    image : numpy.ndarray
        2D image

    sigma : float
        Sigma threshold to use for sigma-clipping

    Returns
    -------
    mean_val : float
        Sigma-clipped mean value

    stdev_val : float
        Sigma-clipped standard deviation
    """
    clipped_image = sigma_clip(image, sigma=sigma, masked=False)
    mean_val = np.nanmean(clipped_image)
    stdev_val = np.nanstd(clipped_image)
    return mean_val, stdev_val


def manual_flags(filename, map_shape, no_use):
    """Create a bad pixel mask from an input ascii file containing pixel
    indicies and flag types

    Parameters
    ----------
    filename : str
        Name of ascii file containing flags

    map_shape : tup
        Shape of the bad pixel mask to create (y, x)

    no_use : list
        List of mnemonics to flag as DO_NOT_USE

    Returns
    -------
    mask : numpy.ndarray
        2D array of bad pixels, with bit values equal to the standard
        JWST values
    """
    # Read in bad pixel file
    tab = ascii.read(filename)

    # Create empty mask
    mask = np.zeros(map_shape).astype(np.int)

    # Pixel index columns can have string or integer data.
    # If we have strings, convert to integer, watching for
    # entries conveying ranges
    for row in tab:
        xvals = range_format(row['x'], map_shape[1])
        yvals = range_format(row['y'], map_shape[0])

        bad_type = row['flag'].upper()
        try:
            bit_value = dqflags.pixel[bad_type]
        except KeyError:
            print('Unrecognized bad pixel type: {}. Ignoring and moving on.'
                  .format(row['flag']))
            continue

        # If the type of bad pixel is on the Do Not Use list, then
        # add the first bit to the value to use.
        if bad_type in no_use:
            bit_value += 1

        # Apply the flag. Be careful not to flag as DO_NOT_USE twice.
        mask[yvals[0]:yvals[1], xvals[0]:xvals[1]] = np.bitwise_or(mask[yvals[0]:yvals[1], xvals[0]:xvals[1]],
                                                                   bit_value)
    return mask


def mean_stdev_images(data, sigma=3.):
    """Calculate the sigma-clipped mean and stdev images from a stack of
    input images

    Parameters
    ----------
    data : numpy.ndarray
        Stack of 2D images (i.e 3D array)

    sigma : float
        Threshold value to use for sigma clipping.

    Returns
    -------
    mean_image : numpy.ndarray
        2D array of the mean image

    stdev_image : numpy.ndarray
        2D array of the stdev image
    """
    clipped_cube = sigma_clip(data, sigma=sigma, axis=0, masked=False)
    mean_image = np.nanmean(clipped_cube, axis=0)
    stdev_image = np.nanstd(clipped_cube, axis=0)
    return mean_image, stdev_image


def miri_bad_columns(dimensions):
    """Create a map that flags the shorted columns on the MIRI detector

    Parameters
    ----------
    dimensions : tup
        (y, x) dimensions, in pixels, of the map to create

    Returns
    -------
    shorted_map : numpy.ndarray
        2D map showing the locations of the shorted columns (1)
    """
    shorted_map = np.zeros(dimensions).astype(np.int)
    shorted_map[:, 385:387] = 1
    return shorted_map


def pad_with_refpix(data, instrument_name):
    """Pad the given image with an outer 4 rows and columns of (zeroed out)
    reference pixels.

    Parameters
    ----------
    data : numpy.ndarray
        2D image

    instrument_name : str
        Name of the JWST instrument associated with the data

    Returns
    -------
    padded : numpy.ndarray
        2D image with 4 rows and columns of reference pixels added
    """
    ydim, xdim = data.shape
    if instrument_name.lower() != 'miri':
        padded = np.zeros((ydim+8, xdim+8))
        padded[4:-4, 4:-4] = data
    else:
        padded = np.zeros((ydim, xdim+8))
        padded[:, 4:-4] = data
    return padded


def pipeline_check(reference_filename, filename):
    """Run the dq_init step using the provided file, to check that the
    pipeline runs successfully

    Parameters
    ----------
    reference_filename : str
        Name of the bad pixel mask reference filename

    filename : str
        Name of the fit exposure on which to test the reference file
    """
    model = DQInitStep.call(filename, override_mask=reference_filename)


def read_files(filenames, dead_search_type):
    """Read the data in the input files. Perform basic sanity checks
    to be sure data are consistent (same instrument, aperture, etc)

    Parameters
    ----------
    filenames : list
        List of fits filenames to be opened

    dead_search_type : str
        Type of search to use when looking for dead pixels. Options are:
        ``sigma_rate``: Using a normalized signal rate image, dead pixels
                        are defined as those with a rate smaller than
                        ``dead_sigma_threshold`` standard deviations below
                        the mean.
        ``absolute_rate``: Using a normalized signal rate image, dead pixels
                           are defined as those with a rate less than
                           ``max_dead_norm_signal``.
        ``zero_signal``: Using a stack of integrations, one group is extracted
                         from each, and a pixel is flagged as dead if it's
                         signal is zero in at least
                         (``dead_zero_signal_fraction`` * 100) percent of the
                         extracted groups.

    Returns
    -------
    data : numpy.ndarray
        3D stack of data
    """
    for i, filename in enumerate(filenames):
        with fits.open(filename) as hdu_list:
            # Get some basic metadata
            instrument = hdu_list[0].header['INSTRUME'].upper()
            detector = hdu_list[0].header['DETECTOR'].upper()
            aperture = hdu_list[0].header['SUBARRAY'].upper()
            try:
                rampfit = hdu_list[0].header['S_RAMP']
            except KeyError:
                rampfit = 'NOT RUN'

            # For the sigma-based and absolute-signal-based dead pixel
            # searches, the data must be slope images
            if dead_search_type != 'zero_signal':
                if rampfit != 'COMPLETE':
                    raise ValueError(('File {} has not had the ramp-fitting pipeline step run. '
                                      'The inputs for the "sigma-rate" and "absolute_rate" dead '
                                      'pixel search must be slope images.')
                                     .format(os.path.basename(filename)))
                else:
                    exposure = hdu_list['SCI'].data
                    # Make 3D if it's not already
                    dims = exposure.shape
                    ndims = len(dims)
                    if ndims == 2:
                        exposure = np.expand_dims(exposure, axis=0)

            else:
                if rampfit == 'COMPLETE':
                    raise ValueError(('File {} has had the ramp-fitting pipeline step run. '
                                      'The inputs for the "zero_signal" dead pixel search '
                                      'cannot be slope images.').format(os.path.basename(filename)))
                else:
                    exposure = extract_10th_group(hdu_list)

        # Create the comparison cases and output array if we are
        # working on the first file
        if i == 0:
            comparison_instrument = copy.deepcopy(instrument)
            comparison_detector = copy.deepcopy(detector)
            comparison_aperture = copy.deepcopy(aperture)
            integrations = copy.deepcopy(exposure)

        # Consistency checks
        if instrument != comparison_instrument:
            raise ValueError('Inconsistent instruments in input data!')
        if detector != comparison_detector:
            raise ValueError('Inconsistent detectors in input data!')
        if aperture != comparison_aperture:
            raise ValueError('Inconsistent apertures in input data!')

        # Stack the new integrations onto the outuput
        integrations = np.concatenate((integrations, exposure), axis=0)
    return integrations, comparison_instrument, comparison_detector


def read_manual_flag_file(filename):
    """Read in the text file containing the list of pixels to be flagged
    manually.

    Parameters
    ----------
    filename : str
        Name of ascii file to be read in

    Returns
    -------
    bad_table : astropy.table.Table
        Table of bad pixels
    """
    bad_table = ascii.read(filename)


def reference_pixel_map(dimensions, instrument_name):
    """Create a map that flags all reference pixels as such

    Parameters
    ----------
    dimensions : tup
        (y, x) dimensions, in pixels, of the map to create

    instrument_name : str
        Name of JWST instrument associated with the data

    Returns
    -------
    ref_map : numpy.ndarray
        2D map showing the locations of reference pixels (1)

    """
    yd, xd = dimensions
    ref_map = np.zeros(dimensions).astype(np.int)

    ref_map[:, 0:4] = 1
    ref_map[:, xd-4:xd] = 1

    if instrument_name.lower() != 'miri':
        ref_map[0:4, :] = 1
        ref_map[yd-4:yd, :] = 1

    return ref_map


def range_format(table_cell, total_dimension):
    """Turn a string containing a possible shorthand list of indexes
    into an array of the specified indexes. Support the notation that
    if no beginning or ending index is given that the range will be to
    the start or end of ``total_dimension``. Note that this function
    assumes that the input strings do not follow the python convention
    of using a maximum index value of one beyond the index you really
    want. (e.g. it assumes that '0:3' means columns 0 through 3 inclusive
    are what you are interested in (meaning indexing in python would
    need to use [0:4] to get all the values.))

    Parameters
    ----------
    table_cell : str or int
        Value to process (e.g. '34:36' or 93)

    total_dimension : int
        The maximum index number to be returned
    """
    try:
        value = np.int(table_cell)
        vals = [value, value+1]
    except ValueError:
        vals = table_cell.split(':')
        if vals[0] == '':
            vals[0] = 0
        if vals[1] == '':
            vals[1] = total_dimension - 1
        vals = [np.int(val) for val in vals]
        vals[1] += 1
    return vals


def save_final_map(bad_pix_map, instrument, detector, files, author, description, pedigree, useafter,
                   history_text, sigma_thresh, smooth_width, dead_sigma_thresh, max_dead_rate,
                   max_low_qe_rate, max_open_adj_rate, do_not_use_list, outfile):
    """Save a bad pixel map into a CRDS-formatted reference file

    Parameters
    ----------

    """
    # Define the non-standard fits header keywords by placing them in a
    # fits HDU List
    sig_thresh_keyword = 'BPMSIGMA'
    smooth_keyword = 'BPMSMOTH'
    dead_sigma_keyword = 'BPMDEDSG'
    max_dead_keyword = 'BPMMXDED'
    max_low_qe_keyword = 'BPMMXLQE'
    max_open_adj_keyword = 'BPMMXOAD'
    hdu = fits.PrimaryHDU()
    hdu.header[sig_thresh_keyword] = sigma_thresh
    hdu.header[smooth_keyword] = smooth_width
    hdu.header[dead_sigma_keyword] = dead_sigma_thresh
    hdu.header[max_dead_keyword] = max_dead_rate
    hdu.header[max_low_qe_keyword] = max_low_qe_rate
    hdu.header[max_open_adj_keyword] = max_open_adj_rate
    hdu_list = fits.HDUList([hdu])

    yd, xd = bad_pix_map.shape

    # Initialize the MaskModel using the hdu_list, so the new keywords will
    # be populated
    model = MaskModel(hdu_list)
    model.dq = bad_pix_map

    # Create dq_def data
    dq_def = create_dqdef()
    model.dq_def = dq_def
    model.meta.reftype = 'MASK'
    model.meta.subarray.name = 'FULL'
    model.meta.subarray.xstart = 1
    model.meta.subarray.xsize = xd
    model.meta.subarray.ystart = 1
    model.meta.subarray.ysize = yd
    model.meta.instrument.name = instrument.upper()
    model.meta.instrument.detector = detector

    # Get the fast and slow axis directions from one of the input files
    fastaxis, slowaxis = get_fastaxis(files[0])
    model.meta.subarray.fastaxis = fastaxis
    model.meta.subarray.slowaxis = slowaxis

    model.meta.author = author
    model.meta.description = description
    model.meta.pedigree = pedigree
    model.meta.useafter = useafter

    # Populate "extra" header keywords that will contain parameters used
    # in this module

    package_note = ('This file was created using the bad_pixel_mask.py module within the '
                    'jwst_reffiles package.')

    software_dict = {'name': 'jwst_reffiles.bad_pixel_mask.py', 'author': 'STScI',
                     'homepage': 'https://github.com/spacetelescope/jwst_reffiles',
                     'version': '0.0.0'}
    entry = util.create_history_entry(package_note, software=software_dict)
    model.history.append(entry)

    model.history.append(util.create_history_entry('Parameter values and descriptions:'))
    sigma_descrip = ('sigma_thresh: Number of standard deviations to use when sigma-clipping to '
                     'calculate the mean slope image or the mean across the detector. The value '
                     'used is stored in the {} keyword.'.format(sig_thresh_keyword))
    model.history.append(util.create_history_entry(sigma_descrip))

    smooth_descrip = ('smoothing_box_width: Width in pixels of the box kernel to use to compute the '
                      'smoothed mean image. The value used is stored in the {} keyword.'.format(smooth_keyword))
    model.history.append(util.create_history_entry(smooth_descrip))

    dead_sig_descrip = ('Number of standard deviations below the mean at which a pixel is considered dead. '
                        'The value used is stored in the {} keyword.'.format(dead_sigma_keyword))
    model.history.append(util.create_history_entry(dead_sig_descrip))

    max_dead_descrip = ('Maximum normalized signal rate of a pixel that is considered dead. The value '
                        'used is stored in the {} keyword.'.format(max_dead_keyword))
    model.history.append(util.create_history_entry(max_dead_descrip))

    max_low_qe_descrip = ('The maximum normalized signal a pixel can have and be considered low QE. The '
                          'value used is stored in the {} keyword.'.format(max_low_qe_keyword))
    model.history.append(util.create_history_entry(max_low_qe_descrip))

    max_open_adj_descrip = ('The maximum normalized signal a pixel adjacent to a low QE pixel can have '
                            'in order for the low QE pixel to be reclassified as OPEN. The value used '
                            'is stored in the {} keyword.'.format(max_open_adj_keyword))
    model.history.append(util.create_history_entry(max_open_adj_descrip))

    do_not_use_descrip = ('List of bad pixel types where the DO_NOT_USE flag is also applied. '
                          'Values used are: {}'.format(do_not_use_list))
    model.history.append(util.create_history_entry(do_not_use_descrip))

    # Add the list of input files used to create the map
    model.history.append('DATA USED:')
    for file in files:
        totlen = len(file)
        div = np.arange(0, totlen, 60)
        for val in div:
            if totlen > (val+60):
                model.history.append(util.create_history_entry(file[val:val+60]))
            else:
                model.history.append(util.create_history_entry(file[val:]))

    if history_text is not None:
        model.history.append(util.create_history_entry(history_text))

    model.save(outfile, overwrite=True)
    print('Final bad pixel mask reference file save to: {}'.format(outfile))


def science_pixels(data, instrument_name):
    """Given a full frame image, strip off the reference pixels and return
    only the science pixels. At the moment, assume 4 rows and columns of
    reference pixels

    Parameters
    ----------
    data : numpy.ndarray
        2D image

    instrument_name : str
        Name of JWST instrument associated wit the data

    Returns
    -------
    data : numpy.ndarray
        2D image with outer 4 rows and columns removed
    """
    dims = data.shape
    if len(dims) == 2:
        if instrument_name.lower() != 'miri':
            return data[4:-4, 4:-4]
        else:
            return data[:, 4:-4]
    elif len(dims) == 3:
        if instrument_name.lower() != 'miri':
            return data[:, 4:-4, 4:-4]
        else:
            return data[:, :, 4:-4]


def smooth(data, box_width=15):
    """Create a smoothed version of the 2D input data

    Parameters
    ----------
    data : numpy.ndarray
        2D array of data to be smoothed

    box_width : int
        Width of the smoothing box, in pixels

    Returns
    -------
    smoothed : numpy.ndarray
        A smoothed version of ``data``
    """
    smoothing_kernel = Box2DKernel(box_width)
    smoothed = convolve(data, smoothing_kernel, boundary='fill', fill_value=np.nanmedian(data),
                        nan_treatment='interpolate')
    return smoothed


if __name__ == '__main__':
    usagestring = ('USAGE: bad_pixel_mask.py input_files sigma_threshold=3 smoothing_box_width=15 '
                   'dead_sigma_threshold=5. max_dead_norm_signal=0.05, max_low_qe_norm_signal=0.5, '
                   'max_open_adj_norm_signal=1.05, do_not_use=[], output_file=None')

    gainim = gainimclass()
    parser = gainim.add_options(usage=usagestring)
    gainim.options, args = parser.parse_args()
    gainim.doit()


def split_row(line, colname):
    """Convert the indicies in a given row of the manual bad pixel ascii
    file into integers

    Parameters
    ----------
    line : astropy.table.row.Row
        Row containing x, y, and flag values

    colname : str
        Column name to examine

    Returns
    -------
    values : list
        If the input is an integer, the list will simply be [value]. If
        a range is given (e.g. 200:210), then values will be [200, 210].
    """
    try:
        val = np.int(line[colname])
        values = [val]
    except ValueError:
        values = [np.int(e) for e in line[colname].split(':')]
    return values<|MERGE_RESOLUTION|>--- conflicted
+++ resolved
@@ -70,17 +70,10 @@
 
 def find_bad_pix(input_files, dead_search=True, low_qe_and_open_search=True, dead_search_type='sigma_rate',
                  sigma_threshold=3, normalization_method='smoothed', smoothing_box_width=15,
-<<<<<<< HEAD
-                 dead_sigma_threshold=5., dead_zero_signal_fraction=0.9, max_dead_norm_signal=0.05,
+                 dead_sigma_threshold=5., dead_zero_signal_fraction=0.9, max_dead_norm_signal=None,
                  max_low_qe_norm_signal=0.5, max_open_adj_norm_signal=1.05, manual_flag_file='default',
                  do_not_use=[], output_file=None, author='jwst_reffiles', description='A bad pix mask',
                  pedigree='GROUND', useafter='2019-04-01 00:00:00', history='', quality_check=True):
-=======
-                 dead_sigma_threshold=5., dead_zero_signal_fraction=0.9, max_dead_norm_signal=None,
-                 max_low_qe_norm_signal=0.5, max_open_adj_norm_signal=1.05, do_not_use=[], output_file=None,
-                 author='jwst_reffiles', description='A bad pix mask', pedigree='GROUND',
-                 useafter='2019-04-01 00:00:00', history='', quality_check=True):
->>>>>>> a7f18c9c
     """MAIN SCRIPT: Given a set of input files, create dead, low QE, and
     open pixel maps
 
